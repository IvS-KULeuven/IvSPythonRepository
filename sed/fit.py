--- conflicted
+++ resolved
@@ -10,12 +10,7 @@
 import numpy as np
 from numpy import inf
 from scipy.interpolate import Rbf
-<<<<<<< HEAD
-from scipy.optimize import fmin,fmin_powell,leastsq,anneal
-
-=======
 from scipy.optimize import fmin,fmin_powell
->>>>>>> 46aa99b0
 from ivs.statistics import pca
 from ivs.sed import model
 from ivs.sed import filters
