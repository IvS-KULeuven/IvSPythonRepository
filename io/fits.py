--- conflicted
+++ resolved
@@ -231,7 +231,6 @@
     Should add a test that the strings were not chopped of...
     """
     dtype_translator = dict(L=np.bool,D=np.float64)
-<<<<<<< HEAD
     if isinstance(fits_file,str):
         ff = pyfits.open(fits_file)
     elif isinstance(fits_file,pyfits.HDUList):
@@ -256,27 +255,6 @@
         header[key] = ff[ext].header[key]
     if isinstance(fits_file,str):
         ff.close()
-=======
-    with pyfits.open(fits_file) as ff:
-        data = ff[ext].data
-        names = ff[ext].columns.names
-        formats = ff[ext].columns.formats
-        dtypes = []
-        for name,dtype in zip(names,formats):
-            if 'A' in dtype:
-                dtypes.append((name,'S60'))
-            else:
-                dtypes.append((name,dtype_translator[dtype]))
-        dtypes = np.dtype(dtypes)
-        data = [np.cast[dtypes[i]](data.field(name)) for i,name in enumerate(names)]
-        data = np.rec.array(data,dtype=dtypes)
-        header = {}
-        for key in ff[ext].header.keys():
-            if 'TTYPE' in key: continue
-            if 'TUNIT' in key: continue
-            if 'TFORM' in key: continue
-            header[key] = ff[ext].header[key]
->>>>>>> 2e31ace0
     if not return_header:
         return data
     else:
